#!/usr/bin/python3

import asyncclick as click
from moat.micro.main import get_link
from moat.util import attrdict, P, yload, Path
from moat.cmd.util import get_p
from moat.kv.client import open_client as kv_client

import anyio

@click.command
<<<<<<< HEAD
@click.option("-s","--socket",help="MoaT multiplexer socket", required=True)
async def main(socket):
    """Read temperatures, switch heater

    This is a primitive heating controller.
    It reads temperatures of a room and a heater via MoaT I²C,
    then controls the heater so that the room is warm and the heater doesn't overheat.
    """
    # TODO use a PID controller instead of stupid hysteresis
    obj = attrdict()
    obj.socket = socket
    obj.debug=1
    with open("/etc/distkv.cfg") as cff:
        cfg = yload(cff)
    async with get_link(obj) as m, open_client(**cfg) as dkv:
        add_client_hooks(m)
        await m.send(["sys","load"], n="i",m="i2c.Cmd")
        cd = await m.send(["i","open"], c=5,d=4)
        thl = await m.send(["i","scan"], cd=cd)
=======
@click.option("-c","--config",type=click.File("r"),help="config file", default="/etc/distkv.cfg")
@click.option("-l","--link", type=P, help="link name", default=P("r"))
@click.option("-p","--path", type=P, help="path to I²C", default=P("r.i"))
async def main(config,link,path):
    """Read temperatures"""
    cfg = yload(config)
    cf = get_p(cfg["micro"]),link)

    async with (
            Dispatch(cf, run=True, sig=True) as dsp,
            kv_client(**cfg["kv"]) as kv,
            dsp.sub_at(*path) as c:
        thl = await m.scan()
>>>>>>> 3e33db76
        tw={}

        t_low=43
        t_high=45
<<<<<<< HEAD
        tx_low=22
        tx_high=24
        d = await dkv.get(P("home.ass.dyn.switch.esp_s3.relay.state"))
=======
        tx_low=23
        tx_high=25
        d = await kv.get(P("home.ass.dyn.switch.esp_s3.relay.state"))
>>>>>>> 3e33db76
        t_on=d.value
        tx_on=True

        n=0
        while True:
            for a in thl:
                t = await m.send(["i","wrrd"], cd=cd, i=a, buf=bytearray((5,)), n=2)
                t = int.from_bytes(t,byteorder="big")
                s = t & 0x1000
                t = (t &0xFFF)/16
                if s:
                    t = -t
                tw[a] = t
                if not n%5:
                    print(f"{a:2d} {t:7.4f}", end="   ")
            if not n%5:
                print()
<<<<<<< HEAD
                await dkv.set(P("home.ass.dyn.sensor.temp.bad_wall.state"), value=tw[25], idem=True)
                await dkv.set(P("home.ass.dyn.sensor.temp.bad_wall_heat.state"), value=tw[30], idem=True)
                #await dkv.set(P("home.ass.dyn.sensor.temp.bad_room.state"), value=tw[24], idem=True)
            #tx=max(tw[24],tw[25])
            tx=tw[25]
=======
                await kv.set(P("home.ass.dyn.sensor.temp.bad_wall.state"), value=tw[25], idem=True)
                await kv.set(P("home.ass.dyn.sensor.temp.bad_wall_heat.state"), value=tw[30], idem=True)
                await kv.set(P("home.ass.dyn.sensor.temp.bad_room.state"), value=tw[24], idem=True)
            tx=max(tw[24],tw[25])
>>>>>>> 3e33db76
            if tx_on:
                if tx > tx_high:
                    tx_on = False
            else:
                if tx < tx_low:
                    tx_on = True
            t=tw[30]
            if t_on:
                if t > t_high:
                    t_on = False
            else:
                if t < t_low:
                    t_on = True
            await kv.set(P("home.ass.dyn.switch.esp_s3.relay.cmd"), value=(t_on and tx_on))
            await anyio.sleep(5)
            n += 1


click._anyio_backed="trio"
main()<|MERGE_RESOLUTION|>--- conflicted
+++ resolved
@@ -9,27 +9,6 @@
 import anyio
 
 @click.command
-<<<<<<< HEAD
-@click.option("-s","--socket",help="MoaT multiplexer socket", required=True)
-async def main(socket):
-    """Read temperatures, switch heater
-
-    This is a primitive heating controller.
-    It reads temperatures of a room and a heater via MoaT I²C,
-    then controls the heater so that the room is warm and the heater doesn't overheat.
-    """
-    # TODO use a PID controller instead of stupid hysteresis
-    obj = attrdict()
-    obj.socket = socket
-    obj.debug=1
-    with open("/etc/distkv.cfg") as cff:
-        cfg = yload(cff)
-    async with get_link(obj) as m, open_client(**cfg) as dkv:
-        add_client_hooks(m)
-        await m.send(["sys","load"], n="i",m="i2c.Cmd")
-        cd = await m.send(["i","open"], c=5,d=4)
-        thl = await m.send(["i","scan"], cd=cd)
-=======
 @click.option("-c","--config",type=click.File("r"),help="config file", default="/etc/distkv.cfg")
 @click.option("-l","--link", type=P, help="link name", default=P("r"))
 @click.option("-p","--path", type=P, help="path to I²C", default=P("r.i"))
@@ -43,20 +22,13 @@
             kv_client(**cfg["kv"]) as kv,
             dsp.sub_at(*path) as c:
         thl = await m.scan()
->>>>>>> 3e33db76
         tw={}
 
         t_low=43
         t_high=45
-<<<<<<< HEAD
-        tx_low=22
-        tx_high=24
-        d = await dkv.get(P("home.ass.dyn.switch.esp_s3.relay.state"))
-=======
         tx_low=23
         tx_high=25
         d = await kv.get(P("home.ass.dyn.switch.esp_s3.relay.state"))
->>>>>>> 3e33db76
         t_on=d.value
         tx_on=True
 
@@ -74,18 +46,10 @@
                     print(f"{a:2d} {t:7.4f}", end="   ")
             if not n%5:
                 print()
-<<<<<<< HEAD
-                await dkv.set(P("home.ass.dyn.sensor.temp.bad_wall.state"), value=tw[25], idem=True)
-                await dkv.set(P("home.ass.dyn.sensor.temp.bad_wall_heat.state"), value=tw[30], idem=True)
-                #await dkv.set(P("home.ass.dyn.sensor.temp.bad_room.state"), value=tw[24], idem=True)
-            #tx=max(tw[24],tw[25])
-            tx=tw[25]
-=======
                 await kv.set(P("home.ass.dyn.sensor.temp.bad_wall.state"), value=tw[25], idem=True)
                 await kv.set(P("home.ass.dyn.sensor.temp.bad_wall_heat.state"), value=tw[30], idem=True)
                 await kv.set(P("home.ass.dyn.sensor.temp.bad_room.state"), value=tw[24], idem=True)
             tx=max(tw[24],tw[25])
->>>>>>> 3e33db76
             if tx_on:
                 if tx > tx_high:
                     tx_on = False
